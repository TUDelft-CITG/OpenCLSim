#!/usr/bin/env python
# -*- coding: utf-8 -*-

"""Tests for `openclsim` package."""

import pytest
import simpy
import shapely.geometry
import logging
import datetime
import time
import numpy as np

from click.testing import CliRunner

from openclsim import core
from openclsim import model
from openclsim import cli

logger = logging.getLogger(__name__)

# make the environment
@pytest.fixture
def env():
    simulation_start = datetime.datetime(2019, 1, 1)
    my_env = simpy.Environment(initial_time=time.mktime(simulation_start.timetuple()))
    my_env.epoch = time.mktime(simulation_start.timetuple())
    return my_env


# make the locations
@pytest.fixture
def Location():
    return type(
        "Location",
        (
            core.Identifiable,  # Give it a name
            core.Log,  # Allow logging of all discrete events
            core.Locatable,  # Add coordinates to extract distance information and visualize
            core.HasContainer,  # Add information on the material available at the site
            core.HasResource,  # Add information on serving equipment
            core.HasSoil,  # Add soil layers and information
            core.HasSpill,
        ),  # Add tracking of spill
        {},
    )


# make a location with spill requirement
@pytest.fixture
def LocationReq():
    return type(
        "Location",
        (
            core.Identifiable,  # Give it a name
            core.Log,  # Allow logging of all discrete events
            core.Locatable,  # Add coordinates to extract distance information and visualize
            core.HasContainer,  # Add information on the material available at the site
            core.HasResource,  # Add information on serving equipment
            core.HasSoil,  # Add soil layers and information
            core.HasSpillCondition,  # Add limit
            core.HasSpill,
        ),  # Add tracking of spill
        {},
    )


# make the soil objects
@pytest.fixture
def Soil():
    return core.SoilLayer(
        1, 1_000, "Sand", 1_800, 0.1
    )  # layer, volume, type, density, fraction of fines


# make the processors
@pytest.fixture
def Processor():
    return type(
        "Processor",
        (
            core.Processor,
            core.LoadingFunction,
            core.UnloadingFunction,
            core.Log,
            core.Locatable,
            core.HasPlume,
        ),
        {},
    )


# make the movers
@pytest.fixture
def Mover():
    return type(
        "Mover",
        (
            core.Movable,
            core.Log,
            core.HasResource,
            core.HasContainer,
            core.HasPlume,
            core.HasSoil,
        ),
        {},
    )


"""
Using values from Becker [2014], https://www.sciencedirect.com/science/article/pii/S0301479714005143.

density = the density of the dredged material
fines   = the percentage of fines in the dredged material
volume  = the dredged volume
dredging_duration = duration of the dredging event
overflow_duration = duration of the dredging event whilst overflowing

m_t = total mass of dredged fines per cycle
m_d = total mass of spilled fines during one dredging event
m_h = total mass of dredged fines that enter the hopper

m_o  = total mass of fine material that leaves the hopper during overflow
m_op = total mass of fines that are released during overflow that end in dredging plume
m_r  = total mass of fines that remain within the hopper

m_t = density * fines * volume
m_d = processor.sigma_d * m_t
m_h = m_t - m_d

m_o = (overflow_duration / dredging_duration) * (1 - mover.f_sett) * (1 - mover.f_trap) * m_h
m_op = mover.sigma_o * m_o

Spill dredging = m_d + m_op = (0.015 * 1800 * 0.1 * 1000) + 0 = 2700
Spill placement = m_r * sigma_p = (m_h - m_o) * sigma_p = (m_t - m_d - m_o) * sigma_p = ((1 - 0.015) * 1800 * 0.1 * 1000) * 0.05 = 8865

density = 1800
fines = 0.1
dredging_duration = 1000
overflow_duration = 0
sigma_d=0.015
sigma_o=0.1
sigma_p=0.05
f_sett=0.5
f_trap=0.01
"""

# Test spill with dredging
def test_spill_dredging(env, Location, Processor, Soil):

    # make the locations that have soil
    location = shapely.geometry.Point(0, 0)

    data_from_site = {
        "env": env,  # The simpy environment
        "name": "Location A",  # The name of the "from location"
        "geometry": location,  # The coordinates of the "from location"
        "capacity": 1_000,  # The capacity of the "from location"
        "level": 1_000,
    }  # The actual volume of the "from location"

    from_site = Location(**data_from_site)
    from_site.add_layers(soillayers=[Soil])

    data_to_site = {
        "env": env,  # The simpy environment
        "name": "Location B",  # The name of the "to location"
        "geometry": location,  # The coordinates of the "to location"
        "capacity": 1_000,  # The capacity of the "to location"
        "level": 0,
    }  # The actual volume of the "to location"

    to_site = Location(**data_to_site)

    # make the processor with source terms
    data_processor = {
        "env": env,  # The simpy environment
        "geometry": location,  # The coordinates of the "processore"
        "unloading_rate": 1,  # Unloading production is 1 amount / s
        "loading_rate": 1,  # Loading production is 1 amount / s
    }

    processor = Processor(**data_processor)

    # Log fuel use of the processor in step 1
    env.process(processor.process(from_site, 0, to_site))
    env.run()
    assert "fines released" in processor.log["Message"]
    fines = [
        processor.log["Value"][i]
        for i in range(len(processor.log["Value"]))
        if processor.log["Message"][i] == "fines released"
    ]
    assert len(fines) == 2
    np.testing.assert_almost_equal(fines[0], 0)
    np.testing.assert_almost_equal(fines[1], 2700)


# Test spill with dredging and placement
def test_spill_placement(env, Location, Mover, Processor, Soil):

    # make the locations that have soil
    location = shapely.geometry.Point(0, 0)

    data_from_site = {
        "env": env,  # The simpy environment
        "name": "Location A",  # The name of the "from location"
        "geometry": location,  # The coordinates of the "from location"
        "capacity": 1_000,  # The capacity of the "from location"
        "level": 1_000,
    }  # The actual volume of the "from location"

    from_site = Location(**data_from_site)
    from_site.add_layers(soillayers=[Soil])

    data_to_site = {
        "env": env,  # The simpy environment
        "name": "Location B",  # The name of the "to location"
        "geometry": location,  # The coordinates of the "to location"
        "capacity": 1_000,  # The capacity of the "to location"
        "level": 0,
    }  # The actual volume of the "to location"

    to_site = Location(**data_to_site)

    # make the processor with source terms
    data_processor = {
        "env": env,  # The simpy environment
        "geometry": location,  # The coordinates of the "processore"
        "unloading_rate": 1,  # Unloading production is 1 amount / s
        "loading_rate": 1,  # Loading production is 1 amount / s
    }

    processor = Processor(**data_processor)
    processor.rate = lambda x: x / 1

    # make the mover
    data_mover = {
        "env": env,  # The simpy environment
        "v": 1,  # The speed of the mover
        "capacity": 1_000,  # The capacity of the mover container
        "geometry": location,
    }  # The unloading function 1 amount per second

    mover = Mover(**data_mover)

    # Log fuel use of the processor in step 1
    env.process(processor.process(mover, 1000, from_site))
    env.run()

    assert "fines released" in processor.log["Message"]
    fines = [
        processor.log["Value"][i]
        for i in range(len(processor.log["Value"]))
        if processor.log["Message"][i] == "fines released"
    ]
    assert len(fines) == 1
    np.testing.assert_almost_equal(fines[0], 2700)

    # Log fuel use of the processor in step 1
    env.process(processor.process(mover, 0, to_site))
    env.run()

    fines = [
        processor.log["Value"][i]
        for i in range(len(processor.log["Value"]))
        if processor.log["Message"][i] == "fines released"
    ]
    assert len(fines) == 2
    np.testing.assert_almost_equal(fines[1], 8865)


# Test spill with requirement
def test_spill_requirement(env, LocationReq, Location, Processor, Soil):

    # make the locations that have soil
    location = shapely.geometry.Point(0, 0)
    limit_start = datetime.datetime(2019, 1, 1)
    limit_end = limit_start + datetime.timedelta(seconds=14 * 24 * 3600)
    condition_1 = core.SpillCondition(100, limit_start, limit_end)

    data_from_site = {
        "env": env,  # The simpy environment
        "name": "Location A",  # The name of the "from location"
        "geometry": location,  # The coordinates of the "from location"
        "capacity": 1_000,  # The capacity of the "from location"
        "level": 1_000,  # The actual volume of the "from location"
        "conditions": [condition_1],
    }  # The spill condition of the "from location"

    from_site = LocationReq(**data_from_site)
    from_site.add_layers(soillayers=[Soil])

    data_to_site = {
        "env": env,  # The simpy environment
        "name": "Location B",  # The name of the "to location"
        "geometry": location,  # The coordinates of the "to location"
        "capacity": 1_000,  # The capacity of the "to location"
        "level": 0,
    }  # The actual volume of the "to location"

    to_site = Location(**data_to_site)

    # make the processor with source terms
    data_processor = {
        "env": env,  # The simpy environment
        "geometry": location,  # The coordinates of the "processore"
        "unloading_rate": 1,  # Unloading production is 1 amount / s
        "loading_rate": 1,  # Loading production is 1 amount / s
    }

    processor = Processor(**data_processor)
<<<<<<< HEAD
    processor.rate = lambda x: x / 1
=======
    processor.ActivityID = "Test activity"
>>>>>>> 6be31d43

    # Log fuel use of the processor in step 1
    env.process(processor.process(from_site, 0, to_site))
    env.run()
    assert processor.log["Message"][0] == "waiting for spill start"

    waiting = processor.log["Timestamp"][1] - processor.log["Timestamp"][0]
    np.testing.assert_almost_equal(waiting.total_seconds(), 14 * 24 * 3600)<|MERGE_RESOLUTION|>--- conflicted
+++ resolved
@@ -310,11 +310,7 @@
     }
 
     processor = Processor(**data_processor)
-<<<<<<< HEAD
-    processor.rate = lambda x: x / 1
-=======
     processor.ActivityID = "Test activity"
->>>>>>> 6be31d43
 
     # Log fuel use of the processor in step 1
     env.process(processor.process(from_site, 0, to_site))
