# This file is used to configure your project.
# Read more about the various options under:
# https://setuptools.pypa.io/en/latest/userguide/declarative_config.html
# https://setuptools.pypa.io/en/latest/references/keywords.html

[metadata]
name = openclsim
author="Mark van Koningsveld",
author_email="m.vankoningsveld@tudelft.nl",
summary =The OpenCLSim package aims to facilitate rule based planning of cyclic activities and in depth comparison of different system concepts.
keywords =OpenCLSim
license = MIT
home-page = https://github.com/TUDelft-CITG/openclsim
description-file = README.md
classifiers =
    Development Status :: 4 - Beta
    Programming Language :: Python


[options]
zip_safe = False
packages = find_namespace:
include_package_data = True
package_dir =
    =src

install_requires =
    importlib-metadata; python_version<"3.8"
    pandas>=0.24.0
    numpy
    simpy
    shapely
    pyproj
    nose
    plotly
    matplotlib
    networkx

[options.packages.find]
where = src
exclude =
    tests

[options.extras_require]
# Add here additional requirements for extra features, to install with:
# `pip install openclsim[PDF]` like:
# PDF = ReportLab; RXP

# Add here test requirements (semicolon/line-separated)
testing =
    flake8==4.0.0
	coverage-badge
    faker
    lxml
    mock
    mypy
<<<<<<< HEAD
    openpyxl
=======
    plotly
>>>>>>> 6eb55798
    pylama
    pylama_pylint
    black
    pytest
    pytest-black
    pytest-cov
    pytest-flake8
    pytest-isort
    pytest-logging
    pytest-mypy
    pytest-runner
    pytest-mock
    pytest-datadir
    pytest-timeout
    pytest-split
    ipywidgets
    notebook
    jupyter
    jupyter-book
    simplekml
docs =
    sphinx>=1.8.0
    sphinx_rtd_theme

[options.entry_points]
# Add here console scripts like:
# console_scripts =
#     script_name = openclsim.module:function
# For example:
# console_scripts =
#     fibonacci = openclsim.skeleton:run
# And any other entry points, for example:
# pyscaffold.cli =
#     awesome = pyscaffoldext.awesome.extension:AwesomeExtension

[mypy]
ignore_missing_imports = True

[mypy-openclsim]
allow_untyped_defs = True

[flake8]
# Some sane defaults for the code style checker flake8
max_line_length = 120
extend_ignore = E203, W503
# ^  Black-compatible
#    E203 and W503 have edge cases handled by black
exclude =
    .tox
    build
    dist
    .eggs
    docs/conf.py

[pytest]
# py.test options when running `pytest`
addopts = tests src
    --cov --cov-report term --cov-report html
    --black
    --isort
    --flake8
    -W default

[tool:isort]
known_first_party=
multi_line_output=3
include_trailing_comma=True
force_grid_wrap=0
use_parentheses=True
line_length=88

[tool:pytest]
# Specify command line options as you would do when invoking pytest directly.
# e.g. --cov-report html (or xml) for html/xml output or --junitxml junit.xml
# in order to write a coverage file that can be read by Jenkins.
# CAUTION: --cov flags may prohibit setting breakpoints while debugging.
#          Comment those flags to avoid this pytest issue.
addopts = tests src
    --cov --cov-report term --cov-report html
    --black
    --isort
    --flake8
    -W default
norecursedirs =
    dist
    build
    .tox
testpaths = tests src
# Use pytest markers to select/deselect specific tests
# markers =
#     slow: mark tests as slow (deselect with '-m "not slow"')
#     system: mark end-to-end system tests

[devpi:upload]
# Options for the devpi: PyPI server and packaging tool
# VCS export must be deactivated since we are using setuptools-scm
no_vcs = 1
formats = bdist_wheel

[aliases]
docs = build_sphinx
test = pytest

[build_sphinx]
source_dir = docs
build_dir = docs/_build

[pbr]
# Let pbr run sphinx-apidoc
autodoc_tree_index_modules = True
# autodoc_tree_excludes = ...
# Let pbr itself generate the apidoc
# autodoc_index_modules = True
# autodoc_exclude_modules = ...
# Convert warnings to errors
# warnerrors = True

[pyscaffold]
# PyScaffold's parameters when the project was created.
# This will be used when updating. Do not change!
version = 4.1.1
package = openclsim<|MERGE_RESOLUTION|>--- conflicted
+++ resolved
@@ -54,11 +54,8 @@
     lxml
     mock
     mypy
-<<<<<<< HEAD
     openpyxl
-=======
     plotly
->>>>>>> 6eb55798
     pylama
     pylama_pylint
     black
