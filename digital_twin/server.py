--- conflicted
+++ resolved
@@ -101,7 +101,6 @@
     if not request.is_json:
         raise ValueError("content type should be json")
 
-<<<<<<< HEAD
     config = request.get_json(force=True)
 
     try:
@@ -112,12 +111,6 @@
     except Exception as e:
         abort(500, description=str(e))
         return
-=======
-    planning = request.get_json(force=True)
-
-    logger.error('got planning >>>%s<<<', planning)
-    simulation_planning = equipment_plot(planning)
->>>>>>> 28a09f75
 
     return plot.fig2response(energy_use)
 
