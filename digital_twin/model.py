import digital_twin.core as core


class LevelCondition:
    """The LevelCondition class can be used to specify the start level and stop level conditions for an Activity.

    container: an object which extends HasContainer, the container whose level needs to be >= or <= a certain value
    min_level: the minimum level the container is required to have
    max_level: the maximum level the container is required to have
    """

    def __init__(self, container, min_level=None, max_level=None,
                 *args, **kwargs):
        super().__init__(*args, **kwargs)
        """Initialization"""
        self.container = container
        self.min_level = min_level if min_level is not None else 0
        self.max_level = max_level if max_level is not None else container.container.capacity

    def satisfied(self):
        current_level = self.container.container.level
        return self.min_level <= current_level <= self.max_level


class AndCondition:
    """The AndCondition class can be used to combine several different conditions into a single condition for an Activity.

    conditions: a list of condition objects that need to all be satisfied for the condition to be satisfied
                each object should have a satisfied method that returns whether the condition is satisfied or not
    """

    def __init__(self, conditions, *args, **kwargs):
        super().__init__(*args, **kwargs)
        """Initialization"""

        self.conditions = conditions

    def satisfied(self):
        for condition in self.conditions:
            if not condition.satisfied():
                return False
        return True


class OrCondition:
    """The AndCondition class can be used to combine several different conditions into a single condition for an Activity.

    conditions: a list of condition objects, one of which needs to be satisfied for the condition to be satisfied
                each object should have a satisfied method that returns whether the condition is satisfied or not
    """

    def __init__(self, conditions, *args, **kwargs):
        super().__init__(*args, **kwargs)
        """Initialization"""

        self.conditions = conditions

    def satisfied(self):
        for condition in self.conditions:
            if condition.satisfied():
                return True
        return False


class TrueCondition:
    """The TrueCondition class defines a condition which is always satisfied."""

    def __init__(self, *args, **kwargs):
        super().__init__(*args, **kwargs)
        """Initialization"""

    def satisfied(self):
        return True


class Activity(core.Identifiable, core.Log):
    """The Activity Class forms a specific class for a single activity within a simulation.
    It deals with a single origin container, destination container and a single combination of equipment
    to move substances from the origin to the destination. It will initiate and suspend processes
    according to a number of specified conditions. To run an activity after it has been initialized call env.run()
    on the Simpy environment with which it was initialized.

    To check when a transportation of substances can take place, the Activity class uses three different condition
    arguments: start_condition, stop_condition and condition. These condition arguments should all be given a condition
    object which has a satisfied method returning a boolean value. True if the condition is satisfied, False otherwise.

    start_condition: the activity will start as soon as this condition is satisfied
                     by default will always be True
    stop_condition: the activity will stop (terminate) as soon as this condition is no longer satisfied after
                    the activity has started
                    by default will always be for the destination container to be full or the source container to be empty
    condition: after the activity has started (start_condition was satisfied), this condition will be checked as long
               as the stop_condition is not satisfied, if the condition returns True, the activity will complete exactly
               one transportation of substances, of the condition is False the activity will wait for the condition to
               be satisfied again
               by default will always be True
    origin: object inheriting from HasContainer, HasResource, Locatable, Identifiable and Log
    destination: object inheriting from HasContainer, HasResource, Locatable, Identifiable and Log
    loader: object which will get units from 'origin' Container and put them into 'mover' Container
            should inherit from Processor, HasResource, Identifiable and Log
            after the simulation is complete, its log will contain entries for each time it
            started loading and stopped loading
    mover: moves to 'origin' if it is not already there, is loaded, then moves to 'destination' and is unloaded
           should inherit from Movable, HasContainer, HasResource, Identifiable and Log
           after the simulation is complete, its log will contain entries for each time it started moving,
           stopped moving, started loading / unloading and stopped loading / unloading
    unloader: gets amount from 'mover' Container and puts it into 'destination' Container
              should inherit from Processor, HasResource, Identifiable and Log
              after the simulation is complete, its log will contain entries for each time it
              started unloading and stopped unloading
    """

    # todo should loader and unloader also inherit from Locatable and Activity include checks if the loader / unloader is at the correct location?

    def __init__(self,
                 origin, destination,
                 loader, mover, unloader,
                 start_condition=None, stop_condition=None, condition=None,
                 print=False,
                 *args, **kwargs):
        super().__init__(*args, **kwargs)
        """Initialization"""

        self.start_condition = start_condition if start_condition is not None else TrueCondition()
        self.stop_condition = stop_condition if stop_condition is not None else OrCondition(
            [LevelCondition(origin, max_level=0),
             LevelCondition(destination, min_level=destination.container.capacity)])
        self.condition = condition if condition is not None else TrueCondition()
        self.origin = origin
        self.destination = destination
        self.loader = loader
        self.mover = mover
        self.unloader = unloader

        self.print = print

        self.installation_proc = self.env.process(
            self.process_control(self.start_condition, self.stop_condition, self.condition,
                                 self.origin, self.destination, self.loader, self.mover, self.unloader)
        )

    def process_control(self, start_condition, stop_condition, condition,
                        origin, destination,
                        loader, mover, unloader):
        """Installation process control"""

        # wait for the start condition to be satisfied
        # checking the general condition and move

        # stand by until the start condition is satisfied
        shown = False
        while not start_condition.satisfied():
            if not shown:
                print('T=' + '{:06.2f}'.format(self.env.now) + ' ' + self.name +
                      ' to ' + destination.name + ' suspended')
                self.log_entry("suspended", self.env.now, -1, self.geometry)
                shown = True
            yield self.env.timeout(3600)  # step 3600 time units ahead

        # todo add nice printing to the conditions, then print them here
        print('T=' + '{:06.2f}'.format(self.env.now) + ' Start condition is satisfied, '
              + self.name + ' transporting from ' + origin.name + ' to ' + destination.name + ' started')
        self.log_entry("started", self.env.now, -1, origin.geometry)

        # keep moving substances until the stop condition is satisfied
        while not stop_condition.satisfied():
            if condition.satisfied():
                yield from self.installation_process(origin, destination, loader, mover, unloader)
            else:
                yield self.env.timeout(3600)

        print('T=' + '{:06.2f}'.format(self.env.now) + ' Stop condition is satisfied, '
              + self.name + ' transporting from ' + origin.name + ' to ' + destination.name + ' complete')
        self.log_entry("completed", self.env.now, -1, destination.geometry)

    def installation_process(self, origin, destination,
                             loader, mover, unloader):
        """Installation process"""
        # estimate amount that should be transported
        amount = min(
            mover.container.capacity - mover.container.level,
            origin.container.level,
            origin.container.capacity - origin.total_requested,
            destination.container.capacity - destination.container.level,
            destination.container.capacity - destination.total_requested)

        if amount > 0:
            # request access to the transport_resource
            origin.total_requested += amount
            destination.total_requested += amount

            if self.print == True:
                print('Using ' + mover.name + ' to process ' + str(amount))
            self.log_entry("transporting start", self.env.now, amount, mover.geometry)

            with mover.resource.request() as my_mover_turn:
                yield my_mover_turn

                # move to the origin if necessary
                if not mover.is_at(origin):
                    yield from self.__move_mover__(mover, origin, 'empty')

                # load the mover
                yield from self.__shift_amount__(amount, loader, origin, mover, destination_resource_request=my_mover_turn)

                # move the mover to the destination
                yield from self.__move_mover__(mover, destination, 'full')

                # unload the mover
                yield from self.__shift_amount__(amount, unloader, mover, destination, origin_resource_request=my_mover_turn)

            self.log_entry("transporting stop", self.env.now, amount, mover.geometry)
        else:
            print('Nothing to move')
            yield self.env.timeout(3600)

    def __shift_amount__(self, amount, processor, origin, destination,
                         origin_resource_request=None, destination_resource_request=None):
        if id(origin) == id(processor) and origin_resource_request is not None or \
                id(destination) == id(processor) and destination_resource_request is not None:

            yield from processor.process(origin, destination, amount, origin_resource_request=origin_resource_request,
                                         destination_resource_request=destination_resource_request)
        else:
            with processor.resource.request() as my_processor_turn:
                yield my_processor_turn

<<<<<<< HEAD
                # Before processing can start, check the conditions
                if self.origin == origin and isinstance(self.origin, core.HasSpillCondition) and isinstance(self.origin, core.HasSoil):
                    # In this case "destination" is the "mover"
                    tolerance, waiting = self.origin.check_conditions()

                    density, fines = origin.get_properties(amount)

                    if tolerance < (processor.sigma_d * density * fines * amount):
                        destination.log_entry('waiting for spill start', self.env.now, 0)
                        yield self.env.timeout(waiting - self.env.now)
                        destination.log_entry('waiting for spill stop', self.env.now, 0)

                elif  isinstance(self.destination, core.HasSpillCondition):
                    # In this case "origin" is the "mover"
                    tolerance, waiting = destination.check_conditions()

                    if tolerance < (origin.m_r * processor.sigma_p):
                        origin.log_entry('waiting for spill start', self.env.now, 0)
                        yield self.env.timeout(waiting - self.env.now)
                        origin.log_entry('waiting for spill stop', self.env.now, 0)

                processor.log_entry('processing start', self.env.now, amount)
                yield from processor.process(origin, destination, amount,
                                             origin_resource_request=origin_resource_request,
                                             destination_resource_request=destination_resource_request)
                
                processor.log_entry('processing stop', self.env.now, amount)

                if self.origin == origin:
                    # In this case "destination" is the "mover"
                    spill = origin.spillDredging(processor, destination, density, fines, amount, (self.env.now - processor.t[-2]))
                
                    if spill > 0 and isinstance(origin, core.HasSpillCondition):
                        for condition in origin.SpillConditions["Spill limit"]:
                            condition.put(spill)

                else:
                    # In this case "origin" is the "mover"
                    spill = destination.spillPlacement(processor, origin)
                
                    if spill > 0 and isinstance(destination, core.HasSpillCondition):
                        for condition in destination.SpillConditions["Spill limit"]:
                            condition.put(spill)
                    

        print('Processed {}:'.format(amount))
        print('  from:        ' + origin.name + ' contains: ' + str(origin.container.level))
        print('  by:          ' + processor.name)
        print('  to:          ' + destination.name + ' contains: ' + str(destination.container.level))
=======
                processor.log_entry('processing start', self.env.now, amount, processor.geometry)
                yield from processor.process(origin, destination, amount,
                                             origin_resource_request=origin_resource_request,
                                             destination_resource_request=destination_resource_request)
                processor.log_entry('processing stop', self.env.now, amount, processor.geometry)

        if self.print == True:
            print('Processed {}:'.format(amount))
            print('  from:        ' + origin.name + ' contains: ' + str(origin.container.level))
            print('  by:          ' + processor.name)
            print('  to:          ' + destination.name + ' contains: ' + str(destination.container.level))
>>>>>>> d3448e01

    def __move_mover__(self, mover, origin, status):
        old_location = mover.geometry

        mover.log_entry('sailing ' + status + ' start', self.env.now, mover.container.level, mover.geometry)
        yield from mover.move(origin)
        mover.log_entry('sailing ' + status + ' stop', self.env.now, mover.container.level, mover.geometry)

        if self.print == True:
            print('Moved:')
            print('  object:      ' + mover.name + ' contains: ' + str(mover.container.level))
            print('  from:        ' + format(old_location.x, '02.5f') + ' ' + format(old_location.y, '02.5f'))
            print('  to:          ' + format(mover.geometry.x, '02.5f') + ' ' + format(mover.geometry.y, '02.5f'))<|MERGE_RESOLUTION|>--- conflicted
+++ resolved
@@ -225,7 +225,6 @@
             with processor.resource.request() as my_processor_turn:
                 yield my_processor_turn
 
-<<<<<<< HEAD
                 # Before processing can start, check the conditions
                 if self.origin == origin and isinstance(self.origin, core.HasSpillCondition) and isinstance(self.origin, core.HasSoil):
                     # In this case "destination" is the "mover"
@@ -234,25 +233,25 @@
                     density, fines = origin.get_properties(amount)
 
                     if tolerance < (processor.sigma_d * density * fines * amount):
-                        destination.log_entry('waiting for spill start', self.env.now, 0)
+                        destination.log_entry('waiting for spill start', self.env.now, 0, destination.geometry)
                         yield self.env.timeout(waiting - self.env.now)
-                        destination.log_entry('waiting for spill stop', self.env.now, 0)
+                        destination.log_entry('waiting for spill stop', self.env.now, 0, destination.geometry)
 
                 elif  isinstance(self.destination, core.HasSpillCondition):
                     # In this case "origin" is the "mover"
                     tolerance, waiting = destination.check_conditions()
 
                     if tolerance < (origin.m_r * processor.sigma_p):
-                        origin.log_entry('waiting for spill start', self.env.now, 0)
+                        origin.log_entry('waiting for spill start', self.env.now, 0, origin.geometry)
                         yield self.env.timeout(waiting - self.env.now)
-                        origin.log_entry('waiting for spill stop', self.env.now, 0)
-
-                processor.log_entry('processing start', self.env.now, amount)
+                        origin.log_entry('waiting for spill stop', self.env.now, 0, origin.geometry)
+
+                processor.log_entry('processing start', self.env.now, amount, processor.geometry)
                 yield from processor.process(origin, destination, amount,
                                              origin_resource_request=origin_resource_request,
                                              destination_resource_request=destination_resource_request)
                 
-                processor.log_entry('processing stop', self.env.now, amount)
+                processor.log_entry('processing stop', self.env.now, amount, processor.geometry)
 
                 if self.origin == origin:
                     # In this case "destination" is the "mover"
@@ -275,19 +274,6 @@
         print('  from:        ' + origin.name + ' contains: ' + str(origin.container.level))
         print('  by:          ' + processor.name)
         print('  to:          ' + destination.name + ' contains: ' + str(destination.container.level))
-=======
-                processor.log_entry('processing start', self.env.now, amount, processor.geometry)
-                yield from processor.process(origin, destination, amount,
-                                             origin_resource_request=origin_resource_request,
-                                             destination_resource_request=destination_resource_request)
-                processor.log_entry('processing stop', self.env.now, amount, processor.geometry)
-
-        if self.print == True:
-            print('Processed {}:'.format(amount))
-            print('  from:        ' + origin.name + ' contains: ' + str(origin.container.level))
-            print('  by:          ' + processor.name)
-            print('  to:          ' + destination.name + ' contains: ' + str(destination.container.level))
->>>>>>> d3448e01
 
     def __move_mover__(self, mover, origin, status):
         old_location = mover.geometry
