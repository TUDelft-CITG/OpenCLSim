from functools import partial
import digital_twin.core as core
import datetime
import simpy
import shapely
import shapely.geometry
import scipy.interpolate
import scipy.integrate
import pandas as pd
import numpy as np


class Activity(core.Identifiable, core.Log):
    """The Activity Class forms a specific class for a single activity within a simulation.
    It deals with a single origin container, destination container and a single combination of equipment
    to move substances from the origin to the destination. It will initiate and suspend processes
    according to a number of specified conditions. To run an activity after it has been initialized call env.run()
    on the Simpy environment with which it was initialized.

    To check when a transportation of substances can take place, the Activity class uses three different condition
    arguments: start_condition, stop_condition and condition. These condition arguments should all be given a condition
    object which has a satisfied method returning a boolean value. True if the condition is satisfied, False otherwise.

    origin: object inheriting from HasContainer, HasResource, Locatable, Identifiable and Log
    destination: object inheriting from HasContainer, HasResource, Locatable, Identifiable and Log
    loader: object which will get units from 'origin' Container and put them into 'mover' Container
            should inherit from Processor, HasResource, Identifiable and Log
            after the simulation is complete, its log will contain entries for each time it
            started loading and stopped loading
    mover: moves to 'origin' if it is not already there, is loaded, then moves to 'destination' and is unloaded
           should inherit from Movable, HasContainer, HasResource, Identifiable and Log
           after the simulation is complete, its log will contain entries for each time it started moving,
           stopped moving, started loading / unloading and stopped loading / unloading
    unloader: gets amount from 'mover' Container and puts it into 'destination' Container
              should inherit from Processor, HasResource, Identifiable and Log
              after the simulation is complete, its log will contain entries for each time it
              started unloading and stopped unloading
    start_event: the activity will start as soon as this event is triggered
                 by default will be to start immediately
    stop_event: the activity will stop (terminate) as soon as this event is triggered
                by default will be an event triggered when the destination container becomes full or the source
                container becomes empty
    """

    def __init__(
        self,
        origin,
        destination,
        loader,
        mover,
        unloader,
        start_event=None,
        stop_event=None,
        show=False,
        *args,
        **kwargs
    ):
        super().__init__(*args, **kwargs)
        """Initialization"""

        self.start_event = (
            start_event
            if start_event is None or isinstance(start_event, simpy.Event)
            else self.env.all_of(events=start_event)
        )
<<<<<<< HEAD
        self.stop_event = (
            stop_event
            if stop_event is not None
            else self.env.any_of(
                events=[origin.container.empty_event, destination.container.full_event]
            )
=======

        if not start_event:
            self.stop_event = (
                stop_event
                if stop_event is not None
                else self.env.any_of(
                    events=[
                        origin.container.empty_event,
                        destination.container.full_event,
                    ]
                )
            )

        else:
            self.stop_event = (
                stop_event
                if stop_event is not None
                else [
                    origin.container.get_empty_event,
                    destination.container.get_full_event,
                ]
            )

        self.stop_reservation_waiting_event = (
            self.stop_event()
            if hasattr(self.stop_event, "__call__")
            else self.stop_event
>>>>>>> c531c90a
        )

        self.origin = origin
        self.destination = destination
        self.loader = loader
        self.mover = mover
        self.unloader = unloader

        self.print = show

        single_run_proc = partial(
            single_run_process,
            origin=origin,
            destination=destination,
            loader=loader,
            mover=mover,
            unloader=unloader,
<<<<<<< HEAD
            stop_reservation_waiting_event=self.stop_event,
=======
            stop_reservation_waiting_event=self.stop_reservation_waiting_event,
>>>>>>> c531c90a
            verbose=self.print,
        )
        main_proc = partial(
            conditional_process,
            stop_event=self.stop_event,
            sub_processes=[single_run_proc],
        )
        if start_event is not None:
            main_proc = partial(
                delayed_process, start_event=self.start_event, sub_processes=[main_proc]
            )
        self.main_process = self.env.process(main_proc(activity_log=self, env=self.env))


def delayed_process(activity_log, env, start_event, sub_processes):
    """"Returns a generator which can be added as a process to a simpy.Environment. In the process the given
    sub_processes will be executed after the given start_event occurs.

    activity_log: the core.Log object in which log_entries about the activities progress will be added.
    env: the simpy.Environment in which the process will be run
    start_event: a simpy.Event object, when this event occurs the delayed process will start executing its sub_processes
    sub_processes: an Iterable of methods which will be called with the activity_log and env parameters and should
                   return a generator which could be added as a process to a simpy.Environment
                   the sub_processes will be executed sequentially, in the order in which they are given after the
                   start_event occurs
    """
    if hasattr(start_event, "__call__"):
        start_event = start_event()

    yield start_event
    activity_log.log_entry("delayed activity started", env.now, -1, None)

    for sub_process in sub_processes:
        yield from sub_process(activity_log=activity_log, env=env)


def conditional_process(activity_log, env, stop_event, sub_processes):
    """Returns a generator which can be added as a process to a simpy.Environment. In the process the given
    sub_processes will be executed until the given stop_event occurs. If the stop_event occurs during the execution
    of the sub_processes, the conditional process will first complete all sub_processes (which are executed sequentially
    in the order in which they are given), before finishing its own process.

    activity_log: the core.Log object in which log_entries about the activities progress will be added.
    env: the simpy.Environment in which the process will be run
    stop_event: a simpy.Event object, when this event occurs, the conditional process will finish executing its current
                run of its sub_processes and then finish
    sub_processes: an Iterable of methods which will be called with the activity_log and env parameters and should
                   return a generator which could be added as a process to a simpy.Environment
                   the sub_processes will be executed sequentially, in the order in which they are given as long
                   as the stop_event has not occurred.
    """

    if activity_log.log["Message"]:
        if activity_log.log["Message"][-1] == "delayed activity started" and hasattr(
            stop_event, "__call__"
        ):
            stop_event = stop_event()

    if hasattr(stop_event, "__call__"):
        stop_event = stop_event()
    elif type(stop_event) == list:
        stop_event = env.any_of(events=[event() for event in stop_event])

    while not stop_event.processed:
        for sub_process in sub_processes:
            yield from sub_process(activity_log=activity_log, env=env)

    activity_log.log_entry("stopped", env.now, -1, None)


def sequential_process(activity_log, env, sub_processes):
    """Returns a generator which can be added as a process to a simpy.Environment. In the process the given
    sub_processes will be executed sequentially in the order in which they are given.

    activity_log: the core.Log object in which log_entries about the activities progress will be added.
    env: the simpy.Environment in which the process will be run
    sub_processes: an Iterable of methods which will be called with the activity_log and env parameters and should
                   return a generator which could be added as a process to a simpy.Environment
                   the sub_processes will be executed sequentially, in the order in which they are given
    """
    activity_log.log_entry("sequential start", env.now, -1, None)
    for sub_process in sub_processes:
        yield from sub_process(activity_log=activity_log, env=env)
    activity_log.log_entry("sequential stop", env.now, -1, None)


def move_process(activity_log, env, mover, destination, engine_order=1.0):
    """Returns a generator which can be added as a process to a simpy.Environment. In the process, a move will be made
    by the mover, moving it to the destination.

    activity_log: the core.Log object in which log_entries about the activities progress will be added.
    env: the simpy.Environment in which the process will be run
    mover: moves from its current position to the destination
           should inherit from core.Movable
    destination: the location the mover will move to
                 should inherit from core.Locatable
    engine_order: optional parameter specifying at what percentage of the maximum speed the mover should sail.
                  for example, engine_order=0.5 corresponds to sailing at 50% of max speed
    """
    activity_log.log_entry(
        "started move activity of {} to {}".format(mover.name, destination.name),
        env.now,
        -1,
        mover.geometry,
    )

    with mover.resource.request() as my_mover_turn:
        yield my_mover_turn
        yield from mover.move(destination=destination, engine_order=engine_order)

    activity_log.log_entry(
        "completed move activity of {} to {}".format(mover.name, destination.name),
        env.now,
        -1,
        mover.geometry,
    )


def single_run_process(
    activity_log,
    env,
    origin,
    destination,
    loader,
    mover,
    unloader,
    engine_order=1.0,
    filling=1.0,
    stop_reservation_waiting_event=None,
    verbose=False,
):
    """Returns a generator which can be added as a process to a simpy.Environment. In the process, a single run will
    be made by the given mover, transporting content from the origin to the destination.

    activity_log: the core.Log object in which log_entries about the activities progress will be added.
    env: the simpy.Environment in which the process will be run
    origin: object inheriting from HasContainer, HasResource, Locatable, Identifiable and Log
    destination: object inheriting from HasContainer, HasResource, Locatable, Identifiable and Log
    loader: object which will get units from 'origin' Container and put them into 'mover' Container
            should inherit from Processor, HasResource, Identifiable and Log
            after the simulation is complete, its log will contain entries for each time it
            started loading and stopped loading
    mover: moves to 'origin' if it is not already there, is loaded, then moves to 'destination' and is unloaded
           should inherit from Movable, HasContainer, HasResource, Identifiable and Log
           after the simulation is complete, its log will contain entries for each time it started moving,
           stopped moving, started loading / unloading and stopped loading / unloading
    unloader: gets amount from 'mover' Container and puts it into 'destination' Container
              should inherit from Processor, HasResource, Identifiable and Log
              after the simulation is complete, its log will contain entries for each time it
              started unloading and stopped unloading
    engine_order: optional parameter specifying at what percentage of the maximum speed the mover should sail.
                  for example, engine_order=0.5 corresponds to sailing at 50% of max speed
    filling: optional parameter specifying at what percentage of the maximum capacity the mover should be loaded.
             for example, filling=0.5 corresponds to loading the mover up to 50% of its capacity
    stop_reservation_waiting_event: a simpy.Event, if there is no content available in the origin, or no space available
                                    in the destination, instead of performing a single run, the process will wait for
                                    new content or space to become available. If a stop_reservation_waiting_event is
                                    passed, this event will be combined through a simpy.AnyOf event with the event
                                    occurring when new content or space becomes available. This can be used to prevent
                                    waiting for new content or space indefinitely when we know it will not become
                                    available.
    verbose: optional boolean indicating whether additional debug prints should be given.
    """
    amount = min(
        mover.container.capacity * filling - mover.container.level,
        origin.container.expected_level,
        destination.container.capacity - destination.container.expected_level,
    )

    if isinstance(mover, core.HasDepthRestriction) and isinstance(
        destination, core.HasWeather
    ):
        amount = min(
            amount, mover.check_optimal_filling(loader, unloader, origin, destination)
        )
<<<<<<< HEAD
=======

    if hasattr(stop_reservation_waiting_event, "__call__"):
        stop_reservation_waiting_event = stop_reservation_waiting_event()
>>>>>>> c531c90a

    if amount > 0:
        resource_requests = {}

        # reserve the amount in origin an destination
        origin.container.reserve_get(amount)
        destination.container.reserve_put(amount)

        if verbose:
            print("Using " + mover.name + " to process " + str(amount))
        activity_log.log_entry("transporting start", env.now, amount, mover.geometry)

        # request the mover's resource
        yield from _request_resource(resource_requests, mover.resource)

        # move the mover to the origin (if necessary)
        if not mover.is_at(origin):
            yield from _move_mover(
                mover, origin, engine_order=engine_order, verbose=verbose
            )

        yield from _request_resources_if_transfer_possible(
            env,
            resource_requests,
            origin,
            loader,
            mover,
            amount,
            mover.resource,
            engine_order=engine_order,
            verbose=verbose,
        )

        # load the mover
        yield from _shift_amount(
            env, loader, mover, mover.container.level + amount, origin, verbose=verbose
        )

        # release the loader and origin resources (but always keep the mover requested)
        _release_resource(
            resource_requests, loader.resource, kept_resource=mover.resource
        )
        _release_resource(
            resource_requests, origin.resource, kept_resource=mover.resource
        )

        # move the mover to the destination
        if not mover.is_at(destination):
            yield from _move_mover(
                mover, destination, engine_order=engine_order, verbose=verbose
            )

        yield from _request_resources_if_transfer_possible(
            env,
            resource_requests,
            mover,
            unloader,
            destination,
            amount,
            mover.resource,
            engine_order=engine_order,
            verbose=verbose,
        )

        # unload the mover
        yield from _shift_amount(
            env,
            unloader,
            mover,
            mover.container.level - amount,
            destination,
            verbose=verbose,
        )

        # release the unloader, destination and mover requests
        _release_resource(resource_requests, unloader.resource)
        if destination.resource in resource_requests:
            _release_resource(resource_requests, destination.resource)
        if mover.resource in resource_requests:
            _release_resource(resource_requests, mover.resource)

        activity_log.log_entry("transporting stop", env.now, amount, mover.geometry)
    else:
        if origin.container.expected_level == 0:
            activity_log.log_entry(
                "waiting origin reservation start",
                env.now,
                origin.container.expected_level,
                origin.geometry,
            )
            yield _or_optional_event(
                env,
                origin.container.reserve_get_available,
                stop_reservation_waiting_event,
            )
            activity_log.log_entry(
                "waiting origin reservation stop",
                env.now,
                origin.container.expected_level,
                origin.geometry,
            )
        elif destination.container.expected_level == destination.container.capacity:
            activity_log.log_entry(
                "waiting destination reservation start",
                env.now,
                destination.container.expected_level,
                destination.geometry,
            )
            yield _or_optional_event(
                env,
                destination.container.reserve_put_available,
                stop_reservation_waiting_event,
            )
            activity_log.log_entry(
                "waiting destination reservation stop",
                env.now,
                destination.container.expected_level,
                destination.geometry,
            )
        else:
            raise RuntimeError("Attempting to move content with a full ship")


def _or_optional_event(env, event, optional_event):
    """If the optional_event is None, the event is returned. Otherwise the event and optional_event are combined
    through an any_of event, thus returning an event that will trigger if either of these events triggers.
    Used by single_run_process to combine an event used to wait for a reservation to become available with its
    optional stop_reservation_waiting_event."""
    if optional_event is None:
        return event
    return env.any_of(events=[event, optional_event])


def _request_resource(requested_resources, resource):
    """Requests the given resource and yields it.
    """
    if resource not in requested_resources:
        requested_resources[resource] = resource.request()
        yield requested_resources[resource]


def _release_resource(requested_resources, resource, kept_resource=None):
    """Releases the given resource, provided it does not equal the kept_resource parameter.
    Deletes the released resource from the requested_resources dictionary."""
    if resource != kept_resource:
        resource.release(requested_resources[resource])
        del requested_resources[resource]


def _shift_amount(env, processor, ship, desired_level, site, verbose=False):
    """Calls the processor.process method, giving debug print statements when verbose is True."""
    amount = np.abs(ship.container.level - desired_level)

    # Check if loading or unloading
    yield from processor.process(ship, desired_level, site)

    if verbose:
        print("Processed {}:".format(amount))
        print("  by:          " + processor.name)
        print("  ship:        " + ship.name + " contains: " + str(ship.container.level))
        print("  site:        " + site.name + " contains: " + str(site.container.level))


def _request_resources_if_transfer_possible(
    env,
    resource_requests,
    origin,
    processor,
    destination,
    amount,
    kept_resource,
    engine_order=1.0,
    verbose=False,
):
    """
    Sets up everything needed for single_run_process to shift an amount from the origin to the destination using
    the processor.process method.
    After yielding from this method:
     - the origin and destination contain a valid amount of content/space for the
       transferring of an amount to be possible
     - resource requests will have been added for the origin, destination and processor if they were not present already
     - the processor will be located at the origin if it was not already
    If during the yield to wait for space, content or a resource, some other process has caused the available space or
    content to be removed, all resource requests granted up to that point will be released and the method will restart
    the process of requesting space, content and resources. The passed "kept_resource" will never be released.
    """
    all_available = False
    while not all_available:
        # yield until enough content and space available in origin and destination
        yield env.all_of(
            events=[
                origin.container.get_available(amount),
                destination.container.put_available(amount),
            ]
        )

        yield from _request_resource(resource_requests, processor.resource)
        if (
            origin.container.level < amount
            or destination.container.capacity - destination.container.level < amount
        ):
            # someone removed / added content while we were requesting the processor, so abort and wait for available
            # space/content again
            _release_resource(
                resource_requests, processor.resource, kept_resource=kept_resource
            )
            continue

        if not processor.is_at(origin):
            # todo have the processor move simultaneously with the mover by starting a different process for it?
            yield from _move_mover(
                processor, origin, engine_order=engine_order, verbose=verbose
            )
            if (
                origin.container.level < amount
                or destination.container.capacity - destination.container.level < amount
            ):
                # someone messed us up again, so return to waiting for space/content
                _release_resource(
                    resource_requests, processor.resource, kept_resource=kept_resource
                )
                continue

        yield from _request_resource(resource_requests, origin.resource)
        if (
            origin.container.level < amount
            or destination.container.capacity - destination.container.level < amount
        ):
            _release_resource(
                resource_requests, processor.resource, kept_resource=kept_resource
            )
            _release_resource(
                resource_requests, origin.resource, kept_resource=kept_resource
            )
            continue

        yield from _request_resource(resource_requests, destination.resource)
        if (
            origin.container.level < amount
            or destination.container.capacity - destination.container.level < amount
        ):
            _release_resource(
                resource_requests, processor.resource, kept_resource=kept_resource
            )
            _release_resource(
                resource_requests, origin.resource, kept_resource=kept_resource
            )
            _release_resource(
                resource_requests, destination.resource, kept_resource=kept_resource
            )
            continue
        all_available = True


def _move_mover(mover, origin, engine_order=1.0, verbose=False):
    """Calls the mover.move method, giving debug print statements when verbose is True."""
    old_location = mover.geometry

    yield from mover.move(origin, engine_order=engine_order)

    if verbose:
        print("Moved:")
        print(
            "  object:      " + mover.name + " contains: " + str(mover.container.level)
        )
        print(
            "  from:        "
            + format(old_location.x, "02.5f")
            + " "
            + format(old_location.y, "02.5f")
        )
        print(
            "  to:          "
            + format(mover.geometry.x, "02.5f")
            + " "
            + format(mover.geometry.y, "02.5f")
        )


class Simulation(core.Identifiable, core.Log):
    """The Simulation Class can be used to set up a full simulation using configuration dictionaries (json).

    sites:  a list of dictionaries specifying which site objects should be constructed
    equipment: a list of dictionaries specifying which equipment objects should be constructed
    activities: list of dictionaries specifying which activities should be performed during the simulation

    Each of the values the sites and equipment lists, are a dictionary specifying "id", "name",
    "type" and "properties". Here "id" can be used to refer to this site / equipment in other parts of the
    configuration, "name" is used to initialize the objects name (required by core.Identifiable).
    The "type" must be a list of mixin class names which will be used to construct a dynamic class for the
    object. For example: ["HasStorage", "HasResource", "Locatable"]. The core.Identifiable and core.Log class will
    always be added automatically by the Simulation class.
    The "properties" must be a dictionary which is used to construct the arguments for initializing the object.
    For example, if "HasContainer" is included in the "type" list, the "properties" dictionary must include a "capacity"
    which has the value that will be passed to the constructor of HasContainer. In this case, the "properties"
    dictionary can also optionally specify the "level".

    Each of the values of the activities list, is a dictionary specifying an "id", "type", and other fields depending
    on the type. The supported types are "move", "single_run", "sequential", "conditional", and "delayed".
    For a "move" type activity, the dictionary should also contain a "mover", "destination" and can optionally contain
    a "moverProperties" dictionary containing an "engineOrder".
    For a "single_run" type activity, the dictionary should also contain an "origin", "destination", "loader", "mover",
    "unloader" and can optionally contain a "moverProperties" dictionary containing an "engineOrder" and/or "load".
    For a "sequential" type activity, the dictionary should also contain "activities". This is a list off activities
    (dictionaries as before) which will be performed until sequentially in the order in which they appear in the list.
    For a "conditional" type activity, the dictionary should also contain a "condition" and "activities", where the
    "activities" is another list of activities which will be performed until the event corresponding with the condition
    occurs.
    For a "delayed" type activity, the dictionary should also contain a "condition" and "activities", where the
    "activities" is another list of activities which will be performed after the event corresponding with the condition
    occurs.

    The "condition" of a "conditional" or "delayed" type activity is a dictionary containing an "operator" and one other
    field depending on the type. The operator can be "is_full", "is_empty", "is_done", "any_of" and "all_of".
    For the "is_full" operator, the dictionary should contain an "operand" which must be the id of the object (site or
    equipment) of which the container should be full for the event to occur.
    For the "is_empty" operator, the dictionary should contain an "operand" which must be the id of the object (site or
    equipment) of which the container should be empty for the event to occur.
    For the "is_done" operator, the dictionary should contain an "operand" which must the the id of an activity which
    should be finished for the event to occur. To instantiate such an event, the operand activity must already be
    instantiated. The Simulation class takes care of instantiating its activities in an order which ensures this is the
    case. However, if there is no such order because activities contain "is_done" conditions which circularly reference
    each other, a ValueError will be raised.
    For the "any_of" operator, the dictionary should contain "conditions", a list of (sub)conditions of which any must
    occur for the event to occur.
    For the "all_of" operator, the dictionary should contain "conditions", a list of (sub)conditions which all must
    occur for the event to occur.
    """

    def __init__(self, sites, equipment, activities, *args, **kwargs):
        super().__init__(*args, **kwargs)

        self.__init_sites(sites)
        self.__init_equipment(equipment)
        self.__init_activities(activities)

    def __init_sites(self, sites):
        self.sites = {}
        for site in sites:
            self.sites[site["id"]] = self.__init_object_from_json(site)

    def __init_equipment(self, equipment):
        self.equipment = {}
        for equipment_piece in equipment:
            self.equipment[equipment_piece["id"]] = self.__init_object_from_json(
                equipment_piece
            )

    def __init_activities(self, activities):
        self.activities = {}
        activity_log_class = type("ActivityLog", (core.Log, core.Identifiable), {})
        uninstantiated_activities = activities
        while len(uninstantiated_activities) > 0:
            still_uninstantiated = self.__try_to_init_activities(
                activities, activity_log_class
            )
            if len(still_uninstantiated) == len(uninstantiated_activities):
                raise ValueError(
                    "Unable to instantiate activities {}; their is_done conditions form a circle.".format(
                        ", ".join(
                            activity["id"] for activity in uninstantiated_activities
                        )
                    )
                )
            uninstantiated_activities = still_uninstantiated

    def __try_to_init_activities(self, activities, activity_log_class):
        failed_activities = []
        for activity in activities:
            successful = self.__try_to_init_activity(activity, activity_log_class)
            if not successful:
                failed_activities.append(activity)
        return failed_activities

    def __try_to_init_activity(self, activity, activity_log_class):
        try:
            process_control = self.get_process_control(activity)
        except KeyError:
            return False

        id = activity["id"]
        activity_log = activity_log_class(env=self.env, name=id)

        process = self.env.process(
            process_control(activity_log=activity_log, env=self.env)
        )

        self.activities[id] = {"activity_log": activity_log, "process": process}
        return True

    def get_process_control(self, activity, stop_reservation_waiting_event=None):
        activity_type = activity["type"]

        if activity_type == "move":
            mover = self.equipment[activity["mover"]]
            mover_properties = self.get_mover_properties_kwargs(activity)
            destination = self.sites[activity["destination"]]
            kwargs = {"mover": mover, "destination": destination}
            if "engine_order" in mover_properties:
                kwargs["engine_order"] = mover_properties["engine_order"]
            return partial(move_process, **kwargs)
        if activity_type == "single_run":
            kwargs = self.get_mover_properties_kwargs(activity)
            kwargs["mover"] = self.equipment[activity["mover"]]
            kwargs["origin"] = self.sites[activity["origin"]]
            kwargs["destination"] = self.sites[activity["destination"]]
            kwargs["loader"] = self.equipment[activity["loader"]]
            kwargs["unloader"] = self.equipment[activity["unloader"]]
            if stop_reservation_waiting_event is not None:
                kwargs[
                    "stop_reservation_waiting_event"
                ] = stop_reservation_waiting_event
            return partial(single_run_process, **kwargs)
        if activity_type == "conditional":
            stop_event = self.get_condition_event(activity["condition"])
            sub_processes = [
                self.get_process_control(act, stop_reservation_waiting_event=stop_event)
                for act in activity["activities"]
            ]
            return partial(
                conditional_process, stop_event=stop_event, sub_processes=sub_processes
            )
        if activity_type == "sequential":
            sub_processes = [
                self.get_process_control(act) for act in activity["activities"]
            ]
            return partial(sequential_process, sub_processes=sub_processes)
        if activity_type == "delayed":
            sub_processes = [
                self.get_process_control(act) for act in activity["activities"]
            ]
            start_event = self.get_condition_event(activity["condition"])
            return partial(
                delayed_process, start_event=start_event, sub_processes=sub_processes
            )

        raise ValueError("Unrecognized activity type: " + activity_type)

    @staticmethod
    def get_mover_properties_kwargs(activity):
        if "moverProperties" not in activity:
            return {}

        kwargs = {}
        mover_options = activity["moverProperties"]
        if "engineOrder" in mover_options:
            kwargs["engine_order"] = mover_options["engineOrder"]
        if "load" in mover_options:
            kwargs["filling"] = mover_options["load"]

        return kwargs

    def get_level_event_operand(self, condition):
        operand_key = condition["operand"]
        try:
            operand = (
                self.sites[operand_key]
                if operand_key in self.sites
                else self.equipment[operand_key]
            )
        except KeyError:
            # rethrow a KeyError as a ValueError to avoid assuming there is a circular dependency
            raise ValueError(
                'No object with id "{}" present in configuration'.format(operand_key)
            )

        return operand

    def get_sub_condition_events(self, condition):
        conditions = condition["conditions"]
        events = [self.get_condition_event(condition) for condition in conditions]
        return events

    def get_condition_event(self, condition):
        operator = condition["operator"]

        if operator == "is_full":
            operand = self.get_level_event_operand(condition)
<<<<<<< HEAD
            return operand.container.full_event
        elif operator == "is_empty":
            operand = self.get_level_event_operand(condition)
            return operand.container.empty_event
=======
            return operand.container.get_full_event
        elif operator == "is_empty":
            operand = self.get_level_event_operand(condition)
            return operand.container.get_empty_event
>>>>>>> c531c90a
        elif operator == "is_done":
            operand_key = condition["operand"]
            return self.activities[operand_key][
                "process"
            ]  # potential KeyError is caught in try_to_init_activity
        elif operator == "any_of":
            sub_events = self.get_sub_condition_events(condition)
            return self.env.any_of(events=sub_events)
        elif operator == "all_of":
            sub_events = self.get_sub_condition_events(condition)
            return self.env.all_of(events=sub_events)
        else:
            raise ValueError("Unrecognized operator type: " + operator)

    def __init_object_from_json(self, object_json):
        class_name = object_json["id"]
        name = object_json["name"]
        type = object_json["type"]
        properties = object_json["properties"]

        klass = get_class_from_type_list(class_name, type)
        kwargs = get_kwargs_from_properties(self.env, name, properties, self.sites)

        try:
            new_object = klass(**kwargs)
        except TypeError as type_err:
            raise ValueError(
                "Unable to instantiate an object for '"
                + class_name
                + "': "
                + str(type_err)
            )

        add_object_properties(new_object, properties)

        return new_object

    def get_logging(self):
        json = {}

        sites_logging = []
        for key, site in self.sites.items():
            sites_logging.append(
                self.get_as_feature_collection(key, site.get_log_as_json())
            )
        json["sites"] = sites_logging

        equipment_logging = []
        for key, equipment in self.equipment.items():
            equipment_logging.append(
                self.get_as_feature_collection(key, equipment.get_log_as_json())
            )
        json["equipment"] = equipment_logging

        activity_logging = []
        for key, activity in self.activities.items():
            activity_logging.append(
                self.get_as_feature_collection(
                    key, activity["activity_log"].get_log_as_json()
                )
            )
        json["activities"] = activity_logging

        return json

    @staticmethod
    def get_as_feature_collection(id, features):
        return dict(type="FeatureCollection", id=id, features=features)


def get_class_from_type_list(class_name, type_list):
    mixin_classes = [core.Identifiable, core.Log] + [
        string_to_class(text) for text in type_list
    ]
    return type(class_name, tuple(mixin_classes), {})


def string_to_class(text):
    try:
        return getattr(core, text)
    except AttributeError:
        raise ValueError("Invalid core class name given: " + text)


def get_kwargs_from_properties(environment, name, properties, sites):
    kwargs = {"env": environment, "name": name}

    # some checks on the configuration could be added here,
    # for example, if both level and capacity are given, is level <= capacity, level >= 0, capacity >= 0 etc.
    # for compute functions:
    # - check if there are enough entries for interp1d / interp2d,
    # - check if functions of for example level have a range from 0 to max level (capacity)

    # Locatable
    if "geometry" in properties:
        kwargs["geometry"] = shapely.geometry.asShape(properties["geometry"]).centroid
    if "location" in properties:
        kwargs["geometry"] = sites[properties["location"]].geometry

    # HasContainer
    if "capacity" in properties:
        kwargs["capacity"] = properties["capacity"]
    if "level" in properties:
        kwargs["level"] = properties["level"]

    # HasCosts
    if "dayrate" in properties:
        kwargs["dayrate"] = properties["dayrate"]
    elif "weekrate" in properties:
        kwargs["weekrate"] = properties["weekrate"]

    # HasPlume
    if "sigma_d" in properties:
        kwargs["sigma_d"] = properties["sigma_d"]
    if "sigma_o" in properties:
        kwargs["sigma_o"] = properties["sigma_o"]
    if "sigma_p" in properties:
        kwargs["sigma_p"] = properties["sigma_p"]
    if "f_sett" in properties:
        kwargs["f_sett"] = properties["f_sett"]
    if "f_trap" in properties:
        kwargs["f_trap"] = properties["f_trap"]

    # HasSpillCondition
    if "conditions" in properties:
        condition_list = properties["conditions"]
        condition_objects = [
            core.SpillCondition(
                **get_spill_condition_kwargs(environment, condition_dict)
            )
            for condition_dict in condition_list
        ]
        kwargs["conditions"] = condition_objects

    # HasWeather
    if "weather" in properties:
        df = pd.DataFrame(properties["weather"])
        df.index = df["time"].apply(datetime.datetime.fromtimestamp)
        df = df.drop(columns=["time"])
        kwargs["dataframe"] = df.rename(columns={"tide": "Tide", "hs": "Hs"})
    if "bed" in properties:
        kwargs["bed"] = properties["bed"]

    # HasWorkabilityCriteria
    # todo Movable has the same parameter v, so this value might be overwritten by speed!
    if "v" in properties:
        kwargs["v"] = properties["v"]

    # HasDepthRestriction
    if "draught" in properties:
        df = pd.DataFrame(properties["draught"])
        df["filling_degree"] = df["level"] / kwargs["capacity"]
        kwargs["compute_draught"] = scipy.interpolate.interp1d(
            df["filling_degree"], df["draught"]
        )
    if "waves" in properties:
        kwargs["waves"] = properties["waves"]
    if "ukc" in properties:
        kwargs["ukc"] = properties["ukc"]

    # Routable arguments: route -> todo figure out how this would appear in properties and can be parsed into kwargs

    # ContainerDependentMovable & Movable
    if "speed" in properties:
        speed = properties["speed"]
        if isinstance(speed, list):
            df = pd.DataFrame(speed)
            df["filling_degree"] = df["level"] / kwargs["capacity"]
            compute_function = scipy.interpolate.interp1d(
                df["filling_degree"], df["speed"]
            )
            kwargs["compute_v"] = compute_function
            v_empty = compute_function(0)
            v_full = compute_function(1)
        else:
            kwargs["v"] = speed
            v_empty = speed
            v_full = speed
    else:
        # set v_empty and v_full to dummy values to ensure we can instantiate energyUseSailing
        v_empty = 1.0
        v_full = 1.0

    # EnergyUse
    if "energyUseSailing" in properties:
        energy_use_sailing_dict = properties["energyUseSailing"]
        max_propulsion = energy_use_sailing_dict["maxPropulsion"]
        boardnet = energy_use_sailing_dict["boardnet"]
        kwargs["energy_use_sailing"] = partial(
            energy_use_sailing,
            speed_max_full=v_full,
            speed_max_empty=v_empty,
            propulsion_power_max=max_propulsion,
            boardnet_power=boardnet,
        )

    # EnergyUse
    if "energyUseLoading" in properties:
        kwargs["energy_use_loading"] = partial(
            energy_use_processing, constant_hourly_use=properties["energyUseLoading"]
        )
    if "energyUseUnloading" in properties:
        kwargs["energy_use_unloading"] = partial(
            energy_use_processing, constant_hourly_use=properties["energyUseUnloading"]
        )

    # HasResource
    if "nr_resources" in properties:
        kwargs["nr_resources"] = properties["nr_resources"]

    # Processor
    if "loadingRate" in properties:
        kwargs["loading_func"] = get_loading_func(properties["loadingRate"])
    if "unloadingRate" in properties:
        kwargs["unloading_func"] = get_unloading_func(properties["unloadingRate"])

    return kwargs


def add_object_properties(new_object, properties):
    # HasSoil
    if "layers" in properties:
        layer_list = properties["layers"]
        layer_objects = [
            core.SoilLayer(i, **layer_dict) for i, layer_dict in enumerate(layer_list)
        ]
        new_object.add_layers(layer_objects)


def get_spill_condition_kwargs(environment, condition_dict):
    kwargs = {}
    kwargs["spill_limit"] = condition_dict["limit"]

    initial_time = datetime.datetime.fromtimestamp(environment.now)

    kwargs["start"] = initial_time + datetime.timedelta(days=condition_dict["start"])
    kwargs["end"] = initial_time + datetime.timedelta(days=condition_dict["end"])
    return kwargs


def get_compute_function(table_entry_list, x_key, y_key):
    df = pd.DataFrame(table_entry_list)
    return scipy.interpolate.interp1d(df[x_key], df[y_key])


def get_loading_func(property):
    """Returns a loading_func based on the given input property.
    Input can be a flat rate or a table defining the rate depending on the level.
    In the second case, note that by definition the rate is the derivative of the level with respect to time.
    Therefore d level / dt = f(level), from which we can obtain that the time taken for loading can be calculated
    by integrating 1 / f(level) from current_level to desired_level."""
    if isinstance(property, list):
        # given property is a list of data points
        rate_function = get_compute_function(property, "level", "rate")
        inversed_rate_function = lambda x: 1 / rate_function(x)
        return lambda current_level, desired_level: scipy.integrate.quad(
            inversed_rate_function, current_level, desired_level
        )[0]
    else:
        # given property is a flat rate
        return (
            lambda current_level, desired_level: (desired_level - current_level)
            / property
        )


def get_unloading_func(property):
    """Returns an unloading_funct based on the given input property.
    Input can be a flat rate or a table defining the rate depending on the level.
    In the second case, note that by definition the rate is -1 times the derivative of the level with respect to time.
    Therefore d level / dt = - f(level), from which we can obtain the the time taken for unloading can be calculated
    by integrating 1 / f(level) from desired_level to current_level."""
    if isinstance(property, list):
        # given property is a list of data points
        rate_function = get_compute_function(property, "level", "rate")
        inversed_rate_function = lambda x: 1 / rate_function(x)
        return lambda current_level, desired_level: scipy.integrate.quad(
            inversed_rate_function, desired_level, current_level
        )[0]
    else:
        # given property is a flat rate
        return (
            lambda current_level, desired_level: (current_level - desired_level)
            / property
        )


def energy_use_sailing(
    distance,
    current_speed,
    filling_degree,
    speed_max_full,
    speed_max_empty,
    propulsion_power_max,
    boardnet_power,
):
    duration_seconds = distance / current_speed
    duration_hours = duration_seconds / 3600
    speed_factor_full = current_speed / speed_max_full
    speed_factor_empty = current_speed / speed_max_empty
    energy_use_sailing_full = duration_hours * (
        speed_factor_full ** 3 * propulsion_power_max + boardnet_power * 0.6
    )
    energy_use_sailing_empty = duration_hours * (
        speed_factor_empty ** 3 * propulsion_power_max + boardnet_power * 0.6
    )
    return (
        filling_degree * (energy_use_sailing_full - energy_use_sailing_empty)
        + energy_use_sailing_empty
    )


def energy_use_processing(duration_seconds, constant_hourly_use):
    duration_hours = duration_seconds / 3600
    return duration_hours * constant_hourly_use<|MERGE_RESOLUTION|>--- conflicted
+++ resolved
@@ -63,14 +63,6 @@
             if start_event is None or isinstance(start_event, simpy.Event)
             else self.env.all_of(events=start_event)
         )
-<<<<<<< HEAD
-        self.stop_event = (
-            stop_event
-            if stop_event is not None
-            else self.env.any_of(
-                events=[origin.container.empty_event, destination.container.full_event]
-            )
-=======
 
         if not start_event:
             self.stop_event = (
@@ -98,7 +90,6 @@
             self.stop_event()
             if hasattr(self.stop_event, "__call__")
             else self.stop_event
->>>>>>> c531c90a
         )
 
         self.origin = origin
@@ -116,11 +107,7 @@
             loader=loader,
             mover=mover,
             unloader=unloader,
-<<<<<<< HEAD
-            stop_reservation_waiting_event=self.stop_event,
-=======
             stop_reservation_waiting_event=self.stop_reservation_waiting_event,
->>>>>>> c531c90a
             verbose=self.print,
         )
         main_proc = partial(
@@ -296,12 +283,9 @@
         amount = min(
             amount, mover.check_optimal_filling(loader, unloader, origin, destination)
         )
-<<<<<<< HEAD
-=======
 
     if hasattr(stop_reservation_waiting_event, "__call__"):
         stop_reservation_waiting_event = stop_reservation_waiting_event()
->>>>>>> c531c90a
 
     if amount > 0:
         resource_requests = {}
@@ -780,17 +764,10 @@
 
         if operator == "is_full":
             operand = self.get_level_event_operand(condition)
-<<<<<<< HEAD
-            return operand.container.full_event
-        elif operator == "is_empty":
-            operand = self.get_level_event_operand(condition)
-            return operand.container.empty_event
-=======
             return operand.container.get_full_event
         elif operator == "is_empty":
             operand = self.get_level_event_operand(condition)
             return operand.container.get_empty_event
->>>>>>> c531c90a
         elif operator == "is_done":
             operand_key = condition["operand"]
             return self.activities[operand_key][
