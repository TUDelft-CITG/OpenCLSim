"""Component to log the simulation objects."""
import datetime
import numbers
import warnings
from enum import Enum

<<<<<<< HEAD
import deprecation
=======
import deprecated
import pandas as pd
>>>>>>> 9a83f859

from .simpy_object import SimpyObject


class LogState(Enum):
    """
    LogState enumeration of all possible states of a Log object.

    Access the name using .name and the integer value using .value
    """

    START = 1
    STOP = 2
    WAIT_START = 3
    WAIT_STOP = 4
    UNKNOWN = -1


class Log(SimpyObject):
    """Log class to log the object activities."""

    def __init__(self, *args, **kwargs):
        super().__init__(*args, **kwargs)
        """Initialization"""
        # record oriented list of log messages
        self.logbook = []

    @property
    def log(self):
        """return the log in log format (compatible with old log attribute)"""
        df = pd.DataFrame(self.logbook)
<<<<<<< HEAD
        # Convert table to this format:
        # {'a': [1, 2], 'b': [2, 4]}
        list_format = df.to_dict(orient='list')
        return list_format

=======
        if not self.logbook:
            # add columns from old formats
            empty = {
                "Timestamp": [],
                "ActivityID": [],
                "ActivityState": [],
                "ObjectState": [],
                "ActivityLabel": [],
                "Message": [],
                "Value": [],
                "Geometry": [],
            }
            df = pd.DataFrame(empty)

        # Convert table to this format:
        # {'a': [1, 2], 'b': [2, 4]}
        list_format = df.to_dict(orient="list")

        return list_format

    # decorate the log setter.
    # throw a deprecation warning and ignore the setting
    @log.setter
    def log(self, value):
        """set the .log attribute (not allowed, will throw a deprecation warning)"""
        warnings.warn(
            ".log property is replaced by record format .logbook", DeprecationWarning
        )

>>>>>>> 9a83f859
    def log_entry_v1(
        self,
        t,
        activity_id,
        activity_state=LogState.UNKNOWN,
        additional_state=None,
        activity_label=None,
    ):
        """Log an entry (openclsim version)"""
<<<<<<< HEAD
        assert isinstance(t, float), "expected t variable of type float"
=======

        assert isinstance(
            t, numbers.Number
        ), f"expected t variable of type Number, got {t} of type {type(t)}"
>>>>>>> 9a83f859

        object_state = self.get_state()
        if additional_state:
            object_state.update(additional_state)

        # default argument
        if activity_label is None or activity_label == {}:
            activity_label = {}
        else:
            # if an activity_label is passed
            assert activity_label.get("type") is not None
            assert activity_label.get("ref") is not None

        entry = {
            "Timestamp": datetime.datetime.utcfromtimestamp(t),
            "ActivityID": activity_id,
            "ActivityState": activity_state.name,
            "ObjectState": object_state,
<<<<<<< HEAD
            "ActivityLabel": activity_label
        }
        self.logbook.append(entry)

    def log_entry_v0(self, log, t, value, geometry_log):
=======
            "ActivityLabel": activity_label,
        }
        self.logbook.append(entry)

    def log_entry_v0(self, log, t: numbers.Number, value, geometry_log):
>>>>>>> 9a83f859
        """Log an entry (opentnsim version)"""
        assert isinstance(log, str), "expected log variable of type string"
        entry = {
            "Message": log,
            "Timestamp": datetime.datetime.fromtimestamp(t),
            "Value": value,
<<<<<<< HEAD
            "Geometry": geometry_log
        }
        self.logbook.append(entry)

    @deprecation.deprecated(details="Use .log_entry_v0 instead")
    def log_entry(self, *args, **kwargs):
        """Backward compatible log_entry. Calls the opentnsim variant."""
        assert len(args) >= 2 or 't' in kwargs, 'Expected t as second argument or as named argument'
        t_argument = kwargs.get('t', args[1])
        assert isinstance(t_argument, datetime.datetime), 'Expected t of type: datetime.datetime'
        self.log_entry_v0(*args, **kwargs)

=======
            "Geometry": geometry_log,
        }
        self.logbook.append(entry)

    @deprecated.deprecated(reason="Use .log_entry_v0 instead")
    def log_entry(self, *args, **kwargs):
        """Backward compatible log_entry. Calls the opentnsim variant."""
        assert (
            len(args) >= 2 or "t" in kwargs
        ), "Expected t as second argument or as named argument"
        if "t" in kwargs:
            t_argument = kwargs.get("t")
        else:
            t_argument = args[1]
        assert isinstance(
            t_argument, numbers.Number
        ), f"Expected t of type: Number, got {t_argument} of type: {type(t_argument)}"
        self.log_entry_v0(*args, **kwargs)
>>>>>>> 9a83f859

    def get_state(self):
        """
        empty instance of the get state function.

        Add an empty instance of the get state function so that
        it is always available.
        """

        state = {}
        if hasattr(super(), "get_state"):
            state = super().get_state()
        return state


<|MERGE_RESOLUTION|>--- conflicted
+++ resolved
@@ -4,12 +4,8 @@
 import warnings
 from enum import Enum
 
-<<<<<<< HEAD
-import deprecation
-=======
 import deprecated
 import pandas as pd
->>>>>>> 9a83f859
 
 from .simpy_object import SimpyObject
 
@@ -41,13 +37,6 @@
     def log(self):
         """return the log in log format (compatible with old log attribute)"""
         df = pd.DataFrame(self.logbook)
-<<<<<<< HEAD
-        # Convert table to this format:
-        # {'a': [1, 2], 'b': [2, 4]}
-        list_format = df.to_dict(orient='list')
-        return list_format
-
-=======
         if not self.logbook:
             # add columns from old formats
             empty = {
@@ -77,7 +66,6 @@
             ".log property is replaced by record format .logbook", DeprecationWarning
         )
 
->>>>>>> 9a83f859
     def log_entry_v1(
         self,
         t,
@@ -87,14 +75,10 @@
         activity_label=None,
     ):
         """Log an entry (openclsim version)"""
-<<<<<<< HEAD
-        assert isinstance(t, float), "expected t variable of type float"
-=======
 
         assert isinstance(
             t, numbers.Number
         ), f"expected t variable of type Number, got {t} of type {type(t)}"
->>>>>>> 9a83f859
 
         object_state = self.get_state()
         if additional_state:
@@ -113,39 +97,17 @@
             "ActivityID": activity_id,
             "ActivityState": activity_state.name,
             "ObjectState": object_state,
-<<<<<<< HEAD
-            "ActivityLabel": activity_label
-        }
-        self.logbook.append(entry)
-
-    def log_entry_v0(self, log, t, value, geometry_log):
-=======
             "ActivityLabel": activity_label,
         }
         self.logbook.append(entry)
 
     def log_entry_v0(self, log, t: numbers.Number, value, geometry_log):
->>>>>>> 9a83f859
         """Log an entry (opentnsim version)"""
         assert isinstance(log, str), "expected log variable of type string"
         entry = {
             "Message": log,
             "Timestamp": datetime.datetime.fromtimestamp(t),
             "Value": value,
-<<<<<<< HEAD
-            "Geometry": geometry_log
-        }
-        self.logbook.append(entry)
-
-    @deprecation.deprecated(details="Use .log_entry_v0 instead")
-    def log_entry(self, *args, **kwargs):
-        """Backward compatible log_entry. Calls the opentnsim variant."""
-        assert len(args) >= 2 or 't' in kwargs, 'Expected t as second argument or as named argument'
-        t_argument = kwargs.get('t', args[1])
-        assert isinstance(t_argument, datetime.datetime), 'Expected t of type: datetime.datetime'
-        self.log_entry_v0(*args, **kwargs)
-
-=======
             "Geometry": geometry_log,
         }
         self.logbook.append(entry)
@@ -164,7 +126,6 @@
             t_argument, numbers.Number
         ), f"Expected t of type: Number, got {t_argument} of type: {type(t_argument)}"
         self.log_entry_v0(*args, **kwargs)
->>>>>>> 9a83f859
 
     def get_state(self):
         """
