--- conflicted
+++ resolved
@@ -102,13 +102,8 @@
             activity_state=core.LogState.WAIT_START,
             activity_label=activity_label,
         )
-<<<<<<< HEAD
-        yield env.timeout(waiting)
+        yield env.timeout(waiting, value=activity_log.id)
         activity_log.log_entry_v1(
-=======
-        yield env.timeout(waiting, value=activity_log.id)
-        activity_log.log_entry(
->>>>>>> ab8d759e
             t=env.now,
             activity_id=activity_log.id,
             activity_state=core.LogState.WAIT_STOP,
